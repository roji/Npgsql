--- conflicted
+++ resolved
@@ -131,14 +131,11 @@
             _elementLen = -1;
             _readState = ReadState.ReadNothing;
             _preparedRead = false;
-<<<<<<< HEAD
-=======
         }
 
         public override bool Read(out Array result)
         {
             return Read<TElement>(out result);
->>>>>>> 9e75d8d9
         }
 
         protected bool Read<TElement2>([CanBeNull] out Array result)
@@ -293,11 +290,7 @@
                 {
                     if (!_preparedRead)
                     {
-<<<<<<< HEAD
-                        asChunkingReader.PrepareRead(_buf, _elementLen, _fieldDescription);
-=======
                         asChunkingReader.PrepareRead(_readBuf, _elementLen, _fieldDescription);
->>>>>>> 9e75d8d9
                         _preparedRead = true;
                     }
                     if (!asChunkingReader.Read(out element))
@@ -363,13 +356,8 @@
                         4 +               // element_oid
                         _dimensions * 8;  // dim (4) + lBound (4)
 
-<<<<<<< HEAD
-                    if (_buf.WriteSpaceLeft < len) {
-                        Contract.Assume(_buf.UsableSize >= len, "Buffer too small for header");
-=======
                     if (_writeBuf.WriteSpaceLeft < len) {
                         Contract.Assume(_writeBuf.UsableSize >= len, "Buffer too small for header");
->>>>>>> 9e75d8d9
                         return false;
                     }
                     _writeBuf.WriteInt32(_dimensions);
@@ -529,20 +517,11 @@
             if (element == null || element is DBNull) {
                 return 0;
             }
-<<<<<<< HEAD
-            var asChunkingWriter = ElementHandler as IChunkingTypeWriter;
-            try
-            {
-                return asChunkingWriter != null
-                    ? asChunkingWriter.ValidateAndGetLength(element, ref lengthCache, parameter)
-                    : ((ISimpleTypeWriter) ElementHandler).ValidateAndGetLength(element, null);
-=======
             var asChunkingWriter = ElementHandler as IChunkingTypeHandler;
             try
             {
                 return asChunkingWriter?.ValidateAndGetLength(element, ref lengthCache, parameter) ??
                        ((ISimpleTypeHandler) ElementHandler).ValidateAndGetLength(element, null);
->>>>>>> 9e75d8d9
             }
             catch (Exception e)
             {
