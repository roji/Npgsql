﻿#region License
// The PostgreSQL License
//
// Copyright (C) 2016 The Npgsql Development Team
//
// Permission to use, copy, modify, and distribute this software and its
// documentation for any purpose, without fee, and without a written
// agreement is hereby granted, provided that the above copyright notice
// and this paragraph and the following two paragraphs appear in all copies.
//
// IN NO EVENT SHALL THE NPGSQL DEVELOPMENT TEAM BE LIABLE TO ANY PARTY
// FOR DIRECT, INDIRECT, SPECIAL, INCIDENTAL, OR CONSEQUENTIAL DAMAGES,
// INCLUDING LOST PROFITS, ARISING OUT OF THE USE OF THIS SOFTWARE AND ITS
// DOCUMENTATION, EVEN IF THE NPGSQL DEVELOPMENT TEAM HAS BEEN ADVISED OF
// THE POSSIBILITY OF SUCH DAMAGE.
//
// THE NPGSQL DEVELOPMENT TEAM SPECIFICALLY DISCLAIMS ANY WARRANTIES,
// INCLUDING, BUT NOT LIMITED TO, THE IMPLIED WARRANTIES OF MERCHANTABILITY
// AND FITNESS FOR A PARTICULAR PURPOSE. THE SOFTWARE PROVIDED HEREUNDER IS
// ON AN "AS IS" BASIS, AND THE NPGSQL DEVELOPMENT TEAM HAS NO OBLIGATIONS
// TO PROVIDE MAINTENANCE, SUPPORT, UPDATES, ENHANCEMENTS, OR MODIFICATIONS.
#endregion

using System;
using System.Collections;
using System.Collections.Concurrent;
using System.Collections.Generic;
using System.Data;
using System.Linq;
using System.Reflection;
using System.Diagnostics.Contracts;
using AsyncRewriter;
using JetBrains.Annotations;
using Npgsql.Logging;
using Npgsql.TypeHandlers;
using NpgsqlTypes;

namespace Npgsql
{
    internal partial class TypeHandlerRegistry
    {
        #region Members

        internal NpgsqlConnector Connector { get; private set; }
        internal TypeHandler UnrecognizedTypeHandler { get; private set; }

<<<<<<< HEAD
        internal Dictionary<uint, TypeHandler> OIDIndex { get; private set; }
=======
        internal Dictionary<uint, TypeHandler> ByOID { get; private set; }
>>>>>>> 9e75d8d9
        readonly Dictionary<DbType, TypeHandler> _byDbType;
        readonly Dictionary<NpgsqlDbType, TypeHandler> _byNpgsqlDbType;

        /// <summary>
        /// Maps CLR types to their type handlers.
        /// </summary>
        readonly Dictionary<Type, TypeHandler> _byType;

        /// <summary>
        /// Maps CLR types to their array handlers.
        /// </summary>
        Dictionary<Type, TypeHandler> _arrayHandlerByType;

        BackendTypes _backendTypes;

        /// <summary>
        /// A counter that is updated when this registry activates its global mappings.
        /// Tracks <see cref="_globalMappingChangeCounter"/>, allows us to know when a pooled
        /// connection's mappings are no longer up to date because a global mapping change has
        /// occurred.
        /// </summary>
        int _globalMappingActivationCounter = -1;

        /// <summary>
        /// A counter that is incremented whenever a global mapping change occurs (e.g.
        /// <see cref="MapEnumGlobally{T}"/>, <see cref="UnmapCompositeGlobally{T}"/>.
        /// <seealso cref="_globalMappingActivationCounter"/>
        /// </summary>
        static int _globalMappingChangeCounter;

        internal static readonly Dictionary<string, TypeAndMapping> HandlerTypes;
        static readonly Dictionary<NpgsqlDbType, TypeAndMapping> HandlerTypesByNpsgqlDbType;
        static readonly Dictionary<NpgsqlDbType, DbType> NpgsqlDbTypeToDbType;
        static readonly Dictionary<DbType, NpgsqlDbType> DbTypeToNpgsqlDbType;
        static readonly Dictionary<Type, NpgsqlDbType> TypeToNpgsqlDbType;
        static readonly Dictionary<Type, DbType> TypeToDbType;

        /// <summary>
        /// Caches, for each connection string, the results of the backend type query in the form of a list of type
        /// info structs keyed by the PG name.
        /// Repeated connections to the same connection string reuse the query results and avoid an additional
        /// roundtrip at open-time.
        /// </summary>
        static readonly ConcurrentDictionary<string, BackendTypes> BackendTypeCache = new ConcurrentDictionary<string, BackendTypes>();

        static readonly ConcurrentDictionary<string, IEnumHandlerFactory> _globalEnumMappings;
        static readonly ConcurrentDictionary<string, ICompositeHandlerFactory> _globalCompositeMappings;

        internal static IDictionary<string, IEnumHandlerFactory> GlobalEnumMappings => _globalEnumMappings;
        internal static IDictionary<string, ICompositeHandlerFactory> GlobalCompositeMappings => _globalCompositeMappings;

        static readonly INpgsqlNameTranslator DefaultNameTranslator = new NpgsqlSnakeCaseNameTranslator();
        static readonly BackendTypes EmptyBackendTypes = new BackendTypes();
        static readonly NpgsqlLogger Log = NpgsqlLogManager.GetCurrentClassLogger();

        #endregion

        #region Initialization and Loading

        [RewriteAsync]
        internal static void Setup(NpgsqlConnector connector, NpgsqlTimeout timeout)
        {
            // Note that there's a chicken and egg problem here - LoadBackendTypes below needs a functional 
            // connector to load the types, hence the strange initialization code here
            connector.TypeHandlerRegistry = new TypeHandlerRegistry(connector);

            BackendTypes types;
            if (!BackendTypeCache.TryGetValue(connector.ConnectionString, out types))
                types = BackendTypeCache[connector.ConnectionString] = LoadBackendTypes(connector, timeout);

            connector.TypeHandlerRegistry._backendTypes = types;
            connector.TypeHandlerRegistry.ActivateGlobalMappings();
        }

        TypeHandlerRegistry(NpgsqlConnector connector)
        {
            Connector = connector;
            _backendTypes = EmptyBackendTypes;
            UnrecognizedTypeHandler = new UnrecognizedTypeHandler();
<<<<<<< HEAD
            OIDIndex = new Dictionary<uint, TypeHandler>();
=======
            ByOID = new Dictionary<uint, TypeHandler>();
>>>>>>> 9e75d8d9
            _byDbType = new Dictionary<DbType, TypeHandler>();
            _byNpgsqlDbType = new Dictionary<NpgsqlDbType, TypeHandler>();
            _byType = new Dictionary<Type, TypeHandler> { [typeof(DBNull)] = UnrecognizedTypeHandler };
            _byNpgsqlDbType[NpgsqlDbType.Unknown] = UnrecognizedTypeHandler;
        }

        internal void ActivateGlobalMappings()
        {
            if (_globalMappingActivationCounter == _globalMappingChangeCounter)
                return;

<<<<<<< HEAD
            // Select all types (base, array which is also base, enum, range).
            // Note that arrays are distinguished from primitive types through them having typreceive=array_recv.
            // Order by primitives first, container later.
            // For arrays and ranges, join in the element OID and type (to filter out arrays of unhandled
            // types).
            var query =
                @"SELECT a.typname, a.oid, " +
                @"CASE WHEN pg_proc.proname='array_recv' THEN 'a' ELSE a.typtype END AS type, " +
                @"CASE " +
                  @"WHEN pg_proc.proname='array_recv' THEN a.typelem " +
                  (connector.SupportsRangeTypes ? @"WHEN a.typtype='r' THEN rngsubtype " : "")+
                  @"ELSE 0 " +
                @"END AS elemoid, " +
                @"CASE " +
                  @"WHEN pg_proc.proname IN ('array_recv','oidvectorrecv') THEN 2 " +  // Arrays last
                  @"WHEN a.typtype='r' THEN 1 " +                                      // Ranges before
                  @"ELSE 0 " +                                                         // Base types first
                @"END AS ord " +
                @"FROM pg_type AS a " +
                @"JOIN pg_proc ON pg_proc.oid = a.typreceive " +
                @"LEFT OUTER JOIN pg_type AS b ON (b.oid = a.typelem) " +
                (connector.SupportsRangeTypes ? @"LEFT OUTER JOIN pg_range ON (pg_range.rngtypid = a.oid) " : "") +
                @"WHERE a.typtype IN ('b', 'r', 'e') AND (b.typtype IS NULL OR b.typtype IN ('b', 'r', 'e')) " +
                @"ORDER BY ord";

            var types = new List<BackendType>();
            using (var command = new NpgsqlCommand(query, connector.Connection))
=======
            foreach (var kv in _globalEnumMappings)
>>>>>>> 9e75d8d9
            {
                var backendType = GetBackendTypeByName(kv.Key);
                var backendEnumType = backendType as BackendEnumType;
                if (backendEnumType == null)
                {
<<<<<<< HEAD
                    while (dr.Read())
                    {
                        var backendType = new BackendType
                        {
                            Name = dr.GetString(0),
                            OID = Convert.ToUInt32(dr[1])
                        };

                        Contract.Assume(backendType.Name != null);
                        Contract.Assume(backendType.OID != 0);

                        uint elementOID;
                        var typeChar = dr.GetString(2)[0];
                        switch (typeChar)
                        {
                        case 'b':  // Normal base type
                            backendType.Type = BackendTypeType.Base;
                            break;
                        case 'a':   // Array
                            backendType.Type = BackendTypeType.Array;
                            elementOID = Convert.ToUInt32(dr[3]);
                            Contract.Assume(elementOID > 0);
                            if (!byOID.TryGetValue(elementOID, out backendType.Element)) {
                                Log.Trace(string.Format("Array type '{0}' refers to unknown element with OID {1}, skipping", backendType.Name, elementOID), connector.Id);
                                continue;
                            }
                            backendType.Element.Array = backendType;
                            break;
                        case 'e':   // Enum
                            backendType.Type = BackendTypeType.Enum;
                            break;
                        case 'r':   // Range
                            backendType.Type = BackendTypeType.Range;
                            elementOID = Convert.ToUInt32(dr[3]);
                            Contract.Assume(elementOID > 0);
                            if (!byOID.TryGetValue(elementOID, out backendType.Element)) {
                                Log.Error(String.Format("Range type '{0}' refers to unknown subtype with OID {1}, skipping", backendType.Name, elementOID), connector.Id);
                                continue;
                            }
                            break;
                        default:
                            throw new ArgumentOutOfRangeException(String.Format("Unknown typtype for type '{0}' in pg_type: {1}", backendType.Name, typeChar));
                        }
=======
                    Log.Warn($"While attempting to activate global enum mappings, PostgreSQL type {kv.Key} was found but is not an enum. Skipping it.", Connector.Id);
                    continue;
                }
                backendEnumType.Activate(this, kv.Value);
            }
>>>>>>> 9e75d8d9

            foreach (var kv in _globalCompositeMappings)
            {
                var backendType = GetBackendTypeByName(kv.Key);
                var backendCompositeType = backendType as BackendCompositeType;
                if (backendCompositeType == null)
                {
                    Log.Warn($"While attempting to activate global composite mappings, PostgreSQL type {kv.Key} was found but is not a composite. Skipping it.", Connector.Id);
                    continue;
                }
                backendCompositeType.Activate(this, kv.Value);
            }

            _globalMappingActivationCounter = _globalMappingChangeCounter;
        }

        static readonly string TypesQueryWithRange = GenerateTypesQuery(true);
        static readonly string TypesQueryWithoutRange = GenerateTypesQuery(false);

        static string GenerateTypesQuery(bool withRange)
        {
            // Select all types (base, array which is also base, enum, range, composite).
            // Note that arrays are distinguished from primitive types through them having typreceive=array_recv.
            // Order by primitives first, container later.
            // For arrays and ranges, join in the element OID and type (to filter out arrays of unhandled
            // types).
            return
"SELECT ns.nspname, a.typname, a.oid, a.typrelid, a.typbasetype, " +
"CASE WHEN pg_proc.proname='array_recv' THEN 'a' ELSE a.typtype END AS type, " +
"CASE " +
  "WHEN pg_proc.proname='array_recv' THEN a.typelem " +
  (withRange ? "WHEN a.typtype='r' THEN rngsubtype " : "") +
  "ELSE 0 " +
"END AS elemoid, " +
"CASE " +
  "WHEN pg_proc.proname IN ('array_recv','oidvectorrecv') THEN 4 " +  // Arrays last
  "WHEN a.typtype='r' THEN 3 " +                                      // Ranges before
  "WHEN a.typtype='c' THEN 2 " +                                      // Composite types before
  "WHEN a.typtype='d' THEN 1 " +                                      // Domains before
  "ELSE 0 " +                                                         // Base types first
"END AS ord " +
"FROM pg_type AS a " +
"JOIN pg_namespace AS ns ON (ns.oid = a.typnamespace) " +
"JOIN pg_proc ON pg_proc.oid = a.typreceive " +
"LEFT OUTER JOIN pg_type AS b ON (b.oid = a.typelem) " +
(withRange ? "LEFT OUTER JOIN pg_range ON (pg_range.rngtypid = a.oid) " : "") +
"WHERE " +
"  (" +
"    a.typtype IN ('b', 'r', 'e', 'c', 'd') AND " +
"    (b.typtype IS NULL OR b.typtype IN ('b', 'r', 'e', 'c', 'd'))" +  // Either non-array or array of supported element type
"  ) OR " +
"  a.typname = 'record' " +
"ORDER BY ord";
        }

        [RewriteAsync]
        static BackendTypes LoadBackendTypes(NpgsqlConnector connector, NpgsqlTimeout timeout)
        {
            var types = new BackendTypes();
            using (var command = new NpgsqlCommand(connector.SupportsRangeTypes ? TypesQueryWithRange : TypesQueryWithoutRange, connector.Connection))
            {
<<<<<<< HEAD
                switch (backendType.Type) {
                case BackendTypeType.Base:
                    TypeAndMapping typeAndMapping;
                    // Types whose names aren't in HandlerTypes aren't supported by Npgql, skip them
                    if (HandlerTypes.TryGetValue(backendType.Name, out typeAndMapping))
                    {
                        RegisterBaseType(backendType.Name, backendType.OID, typeAndMapping.HandlerType, typeAndMapping.Mapping);
                    }
                    continue;

                case BackendTypeType.Array:
                    RegisterArrayType(backendType);
                    continue;

                case BackendTypeType.Range:
                    RegisterRangeType(backendType);
                    continue;

                case BackendTypeType.Enum:
                    TypeHandler handler;
                    if (_globalEnumRegistrations != null && _globalEnumRegistrations.TryGetValue(backendType.Name, out handler)) {
                        ActivateEnumType(handler, backendType);
                    }
                    else
                    {
                        // Unregistered enum, register as text
                        RegisterBaseType(backendType.Name, backendType.OID, typeof(TextHandler), new TypeMappingAttribute(backendType.Name));
                    }
                    continue;

                default:
                    Log.Error("Unknown type of type encountered, skipping: " + backendType, Connector.Id);
                    continue;
=======
                command.CommandTimeout = timeout.IsSet ? (int)timeout.TimeLeft.TotalSeconds : 0;
                command.AllResultTypesAreUnknown = true;
                using (var reader = command.ExecuteReader())
                {
                    while (reader.Read())
                    {
                        timeout.Check();
                        LoadBackendType(reader, types, connector);
                    }
>>>>>>> 9e75d8d9
                }
            }
            return types;
        }

<<<<<<< HEAD
        void RegisterBaseType(string name, uint oid, Type handlerType, TypeMappingAttribute mapping)
        {
            // Instantiate the type handler. If it has a constructor that accepts an NpgsqlConnector, use that to allow
            // the handler to make connector-specific adjustments. Otherwise (the normal case), use the default constructor.
            var handler = (TypeHandler)(
                handlerType.GetConstructor(new[] { typeof(TypeHandlerRegistry) }) != null
                    ? Activator.CreateInstance(handlerType, this)
                    : Activator.CreateInstance(handlerType)
            );

            handler.OID = oid;
            OIDIndex[oid] = handler;
            handler.PgName = name;

            if (mapping.NpgsqlDbType.HasValue)
            {
                var npgsqlDbType = mapping.NpgsqlDbType.Value;
                if (_byNpgsqlDbType.ContainsKey(npgsqlDbType))
                    throw new Exception(String.Format("Two type handlers registered on same NpgsqlDbType {0}: {1} and {2}",
                                        npgsqlDbType, _byNpgsqlDbType[npgsqlDbType].GetType().Name, handlerType.Name));
                _byNpgsqlDbType[npgsqlDbType] = handler;
                handler.NpgsqlDbType = npgsqlDbType;
            }

            foreach (var dbType in mapping.DbTypes)
            {
                if (_byDbType.ContainsKey(dbType))
                    throw new Exception(String.Format("Two type handlers registered on same DbType {0}: {1} and {2}",
                                        dbType, _byDbType[dbType].GetType().Name, handlerType.Name));
                _byDbType[dbType] = handler;
            }

            foreach (var type in mapping.Types)
=======
        static void LoadBackendType(NpgsqlDataReader reader, BackendTypes types, NpgsqlConnector connector)
        {
            var ns = reader.GetString(0);
            var name = reader.GetString(1);
            var oid = Convert.ToUInt32(reader[2]);

            Contract.Assume(name != null);
            Contract.Assume(oid != 0);

            uint elementOID;
            var typeChar = reader.GetString(5)[0];
            switch (typeChar)
>>>>>>> 9e75d8d9
            {
            case 'b':  // Normal base type
                TypeAndMapping typeAndMapping;
                (
                    HandlerTypes.TryGetValue(name, out typeAndMapping)
                        ? new BackendBaseType(ns, name, oid, typeAndMapping.HandlerType, typeAndMapping.Mapping)
                        : new BackendBaseType(ns, name, oid)  // Unsupported by Npgsql
                ).AddTo(types);
                return;
            case 'a':   // Array
                elementOID = Convert.ToUInt32(reader[6]);
                Contract.Assume(elementOID > 0);
                BackendType elementBackendType;
                if (!types.ByOID.TryGetValue(elementOID, out elementBackendType))
                {
                    Log.Trace($"Array type '{name}' refers to unknown element with OID {elementOID}, skipping", connector.Id);
                    return;
                }
                new BackendArrayType(ns, name, oid, elementBackendType).AddTo(types);
                return;
            case 'r':   // Range
                elementOID = Convert.ToUInt32(reader[6]);
                Contract.Assume(elementOID > 0);
                if (!types.ByOID.TryGetValue(elementOID, out elementBackendType))
                {
                    Log.Trace($"Range type '{name}' refers to unknown subtype with OID {elementOID}, skipping", connector.Id);
                    return;
                }
                new BackendRangeType(ns, name, oid, elementBackendType).AddTo(types);
                return;
            case 'e':   // Enum
                new BackendEnumType(ns, name, oid).AddTo(types);
                return;
            case 'c':   // Composite
                var relationId = Convert.ToUInt32(reader[3]);
                new BackendCompositeType(ns, name, oid, relationId).AddTo(types);
                return;
            case 'd':   // Domain
                var baseTypeOID = Convert.ToUInt32(reader[4]);
                Contract.Assume(baseTypeOID > 0);
                BackendType baseBackendType;
                if (!types.ByOID.TryGetValue(baseTypeOID, out baseBackendType))
                {
                    Log.Trace($"Domain type '{name}' refers to unknown base type with OID {baseTypeOID}, skipping", connector.Id);
                    return;
                }
                new BackendDomainType(ns, name, oid, baseBackendType).AddTo(types);
                return;
            case 'p':   // psuedo-type (record only)
                Contract.Assume(name == "record");
                // Hack this as a base type
                goto case 'b';
            default:
                throw new ArgumentOutOfRangeException($"Unknown typtype for type '{name}' in pg_type: {typeChar}");
            }
        }

        #endregion

        #region Enum

        internal void MapEnum<TEnum>([CanBeNull] string pgName, [CanBeNull] INpgsqlNameTranslator nameTranslator) where TEnum : struct
        {
            if (nameTranslator == null)
                nameTranslator = DefaultNameTranslator;
            if (pgName == null)
                pgName = GetPgName<TEnum>(nameTranslator);
            var backendType = GetBackendTypeByName(pgName);

<<<<<<< HEAD
            TypeHandler elementHandler;
            if (!OIDIndex.TryGetValue(backendType.Element.OID, out elementHandler)) {
                // Array type referring to an unhandled element type
                return;
            }

            ArrayHandler arrayHandler;

            var asBitStringHandler = elementHandler as BitStringHandler;
            if (asBitStringHandler != null) {
                // BitString requires a special array handler which returns bool or BitArray
                arrayHandler = new BitStringArrayHandler(asBitStringHandler);
            } else if (elementHandler is ITypeHandlerWithPsv) {
                var arrayHandlerType = typeof(ArrayHandlerWithPsv<,>).MakeGenericType(elementHandler.GetFieldType(), elementHandler.GetProviderSpecificFieldType());
                arrayHandler = (ArrayHandler)Activator.CreateInstance(arrayHandlerType, elementHandler);
            } else {
                var arrayHandlerType = typeof(ArrayHandler<>).MakeGenericType(elementHandler.GetFieldType());
                arrayHandler = (ArrayHandler)Activator.CreateInstance(arrayHandlerType, elementHandler);
            }

            arrayHandler.PgName = backendType.Name;
            arrayHandler.OID = backendType.OID;
            OIDIndex[backendType.OID] = arrayHandler;
=======
            var asEnumType = backendType as BackendEnumType;
            if (asEnumType == null)
                throw new NpgsqlException($"A PostgreSQL type with the name {pgName} was found in the database but it isn't an enum");
>>>>>>> 9e75d8d9

            asEnumType.Activate(this, new EnumHandler<TEnum>(backendType, nameTranslator));
        }

        internal static void MapEnumGlobally<TEnum>([CanBeNull] string pgName, [CanBeNull] INpgsqlNameTranslator nameTranslator) where TEnum : struct
        {
            if (nameTranslator == null)
                nameTranslator = DefaultNameTranslator;
            if (pgName == null)
                pgName = GetPgName<TEnum>(nameTranslator);

<<<<<<< HEAD
            TypeHandler elementHandler;
            if (!OIDIndex.TryGetValue(backendType.Element.OID, out elementHandler))
            {
                // Range type referring to an unhandled element type
                return;
            }

            var rangeHandlerType = typeof(RangeHandler<>).MakeGenericType(elementHandler.GetFieldType());
            var handler = (TypeHandler)Activator.CreateInstance(rangeHandlerType, elementHandler, backendType.Name);

            handler.PgName = backendType.Name;
            handler.NpgsqlDbType = NpgsqlDbType.Range | elementHandler.NpgsqlDbType;
            handler.OID = backendType.OID;
            OIDIndex[backendType.OID] = handler;
            _byNpgsqlDbType.Add(handler.NpgsqlDbType, handler);
=======
            _globalMappingChangeCounter++;
            _globalEnumMappings[pgName] = new EnumHandler<TEnum>.Factory(nameTranslator);
        }

        internal static void UnmapEnumGlobally<TEnum>([CanBeNull] string pgName, [CanBeNull] INpgsqlNameTranslator nameTranslator) where TEnum : struct
        {
            if (nameTranslator == null)
                nameTranslator = DefaultNameTranslator;
            if (pgName == null)
                pgName = GetPgName<TEnum>(nameTranslator);

            _globalMappingChangeCounter++;
            IEnumHandlerFactory _;
            _globalEnumMappings.TryRemove(pgName, out _);
>>>>>>> 9e75d8d9
        }

        #endregion

        #region Composite

        internal void MapComposite<T>([CanBeNull] string pgName, [CanBeNull] INpgsqlNameTranslator nameTranslator) where T : new()
        {
            if (nameTranslator == null)
                nameTranslator = DefaultNameTranslator;
            if (pgName == null)
                pgName = GetPgName<T>(nameTranslator);
            var backendType = GetBackendTypeByName(pgName);

            var asComposite = backendType as BackendCompositeType;
            if (asComposite == null)
                throw new NpgsqlException($"Type {pgName} was found in the database but is not a composite");

            asComposite.Activate(this, new CompositeHandler<T>(asComposite, nameTranslator, this));
        }

        internal static void MapCompositeGlobally<T>([CanBeNull] string pgName, [CanBeNull] INpgsqlNameTranslator nameTranslator) where T : new()
        {
            if (nameTranslator == null)
                nameTranslator = DefaultNameTranslator;
            if (pgName == null)
                pgName = GetPgName<T>(nameTranslator);

            _globalMappingChangeCounter++;
            _globalCompositeMappings[pgName] = new CompositeHandler<T>.Factory(nameTranslator);
        }

        internal static void UnmapCompositeGlobally<T>([CanBeNull] string pgName, [CanBeNull] INpgsqlNameTranslator nameTranslator) where T : new()
        {
<<<<<<< HEAD
            handler.PgName = backendType.Name;
            handler.OID = backendType.OID;
            handler.NpgsqlDbType = NpgsqlDbType.Enum;
            OIDIndex[backendType.OID] = handler;
            _byType[handler.GetFieldType()] = handler;

            if (backendType.Array != null) {
                RegisterArrayType(backendType.Array);
            }
=======
            if (nameTranslator == null)
                nameTranslator = DefaultNameTranslator;
            if (pgName == null)
                pgName = GetPgName<T>(nameTranslator);

            _globalMappingChangeCounter++;
            ICompositeHandlerFactory _;
            _globalCompositeMappings.TryRemove(pgName, out _);
>>>>>>> 9e75d8d9
        }

        internal static void UnregisterEnumTypeGlobally<TEnum>() where TEnum : struct
        {
            var pgName = _globalEnumRegistrations
                .Single(kv => kv.Value is EnumHandler<TEnum>)
                .Key;
            TypeHandler _;
            _globalEnumRegistrations.TryRemove(pgName, out _);
        }

        #endregion

        #region Lookups

        /// <summary>
        /// Looks up a type handler by its PostgreSQL type's OID.
        /// </summary>
        /// <param name="oid">A PostgreSQL type OID</param>
        /// <returns>A type handler that can be used to encode and decode values.</returns>
        internal TypeHandler this[uint oid]
        {
            get
            {
                TypeHandler result;
<<<<<<< HEAD
                if (!OIDIndex.TryGetValue(oid, out result)) {
                    result = UnrecognizedTypeHandler;
                }
                return result;
            }
            set { OIDIndex[oid] = value; }
=======
                return TryGetByOID(oid, out result) ? result : UnrecognizedTypeHandler;
            }
            set { ByOID[oid] = value; }
>>>>>>> 9e75d8d9
        }

        internal bool TryGetByOID(uint oid, out TypeHandler handler)
        {
            if (ByOID.TryGetValue(oid, out handler))
                return true;
            BackendType backendType;
            if (!_backendTypes.ByOID.TryGetValue(oid, out backendType))
                return false;

            handler = backendType.Activate(this);
            return true;
        }

        internal TypeHandler this[NpgsqlDbType npgsqlDbType, Type specificType = null]
        {
            get
            {
                if (specificType != null && (npgsqlDbType & NpgsqlDbType.Enum) == 0 && (npgsqlDbType & NpgsqlDbType.Composite) == 0)
                    throw new ArgumentException($"{nameof(specificType)} can only be used with {nameof(NpgsqlDbType.Enum)} or {nameof(NpgsqlDbType.Composite)}");
                Contract.EndContractBlock();

                TypeHandler handler;
                if (_byNpgsqlDbType.TryGetValue(npgsqlDbType, out handler)) {
                    return handler;
                }

                if (specificType != null)  // Enum/composite
                {
                    // Note that enums and composites are never lazily activated - they're activated at the
                    // moment of mapping (or at connection time when globally-mapped)
                    if ((npgsqlDbType & NpgsqlDbType.Array) != 0)
                    {
                        // Already-activated array of enum/composite
                        if (_arrayHandlerByType != null && _arrayHandlerByType.TryGetValue(specificType, out handler))
                            return handler;
                    }

                    // For non-array enum/composite, simply delegate to type inference
                    return this[specificType];
                }

                // Couldn't find already activated type, attempt to activate

                if (npgsqlDbType == NpgsqlDbType.Enum || npgsqlDbType == NpgsqlDbType.Composite)
                    throw new InvalidCastException(string.Format("When specifying NpgsqlDbType.{0}, {0}Type must be specified as well",
                                                    npgsqlDbType == NpgsqlDbType.Enum ? "Enum" : "Composite"));

                // Base, range or array of base/range
                BackendType backendType;
                if (_backendTypes.ByNpgsqlDbType.TryGetValue(npgsqlDbType, out backendType))
                    return backendType.Activate(this);

                // We don't have a backend type for this NpgsqlDbType. This could be because it's not yet supported by
                // Npgsql, or that the type is missing in the database (old PG, missing extension...)
                TypeAndMapping typeAndMapping;
                if (!HandlerTypesByNpsgqlDbType.TryGetValue(npgsqlDbType, out typeAndMapping))
                    throw new NotSupportedException("This NpgsqlDbType isn't supported in Npgsql yet: " + npgsqlDbType);
                throw new NpgsqlException($"The PostgreSQL type '{typeAndMapping.Mapping.PgName}', mapped to NpgsqlDbType '{npgsqlDbType}' isn't present in your database. " +
                                           "You may need to install an extension or upgrade to a newer version.");
            }
        }

        internal TypeHandler this[DbType dbType]
        {
            get
            {
                Contract.Ensures(Contract.Result<TypeHandler>() != null);

                TypeHandler handler;
                if (_byDbType.TryGetValue(dbType, out handler))
                    return handler;
                BackendType backendType;
                if (_backendTypes.ByDbType.TryGetValue(dbType, out backendType))
                    return backendType.Activate(this);
                throw new NotSupportedException("This DbType is not supported in Npgsql: " + dbType);
            }
        }

        internal TypeHandler this[object value]
        {
            get
            {
                Contract.Requires(value != null);
                Contract.Ensures(Contract.Result<TypeHandler>() != null);

                if (value is DateTime)
                {
                    return ((DateTime) value).Kind == DateTimeKind.Utc
                        ? this[NpgsqlDbType.TimestampTZ]
                        : this[NpgsqlDbType.Timestamp];
                }

                if (value is NpgsqlDateTime) {
                    return ((NpgsqlDateTime)value).Kind == DateTimeKind.Utc
                        ? this[NpgsqlDbType.TimestampTZ]
                        : this[NpgsqlDbType.Timestamp];
                }

                return this[value.GetType()];
            }
        }

        internal TypeHandler this[Type type]
        {
            get
            {
                Contract.Ensures(Contract.Result<TypeHandler>() != null);

                TypeHandler handler;
                if (_byType.TryGetValue(type, out handler))
                    return handler;

                Type arrayElementType = null;

                // Detect arrays and generic ILists
                if (type.IsArray)
                    arrayElementType = type.GetElementType();
                else if (typeof(IList).IsAssignableFrom(type))
                {
                    if (!type.GetTypeInfo().IsGenericType)
                        throw new NotSupportedException("Non-generic IList is a supported parameter, but the NpgsqlDbType parameter must be set on the parameter");
                    arrayElementType = type.GetGenericArguments()[0];
                }

                if (arrayElementType != null)
                {
                    TypeHandler elementHandler;
                    if (_byType.TryGetValue(arrayElementType, out elementHandler) &&
                        elementHandler.BackendType.NpgsqlDbType.HasValue &&
                        _byNpgsqlDbType.TryGetValue(NpgsqlDbType.Array | elementHandler.BackendType.NpgsqlDbType.Value, out handler))
                    {
                        return handler;
                    }

                    // Enum and composite types go through the special _arrayHandlerByType
                    if (_arrayHandlerByType != null && _arrayHandlerByType.TryGetValue(arrayElementType, out handler))
                        return handler;

                    // Unactivated array

                    // Special check for byte[] - bytea not array of int2
                    if (type == typeof(byte[]))
                    {
                        BackendType byteaBackendType;
                        if (!_backendTypes.ByClrType.TryGetValue(typeof(byte[]), out byteaBackendType))
                            throw new NpgsqlException("The PostgreSQL 'bytea' type is missing");
                        return byteaBackendType.Activate(this);
                    }

                    // Get the elements backend type and activate its array backend type
                    BackendType elementBackendType;
                    if (!_backendTypes.ByClrType.TryGetValue(arrayElementType, out elementBackendType))
                    {
                        if (arrayElementType.GetTypeInfo().IsEnum)
                            throw new NotSupportedException($"The CLR enum type {arrayElementType.Name} must be mapped with Npgsql before usage, please refer to the documentation.");
                        throw new NotSupportedException($"The CLR type {arrayElementType} isn't supported by Npgsql or your PostgreSQL. " +
                                                         "If you wish to map it to a PostgreSQL composite type you need to register it before usage, please refer to the documentation.");
                    }

                    if (elementBackendType == null)
                        throw new NotSupportedException($"The PostgreSQL {arrayElementType.Name} does not have an array type in the database");

                    return elementBackendType.Array.Activate(this);
                }

<<<<<<< HEAD
                if (typeof(IEnumerable).IsAssignableFrom(type))
                {
                    throw new NotSupportedException("Npgsql > 3.x removed support for writing a parameter with an IEnumerable value, use .ToList()/.ToArray() instead");
                }

                if (typeInfo.IsGenericType && type.GetGenericTypeDefinition() == typeof(NpgsqlRange<>))
=======
                BackendType backendType;

                // Try to find the backend type by a simple lookup on the given CLR type, this will handle base types.
                if (_backendTypes.ByClrType.TryGetValue(type, out backendType))
                    return backendType.Activate(this);

                // Range type which hasn't yet been set up
                if (type.GetTypeInfo().IsGenericType && type.GetGenericTypeDefinition() == typeof(NpgsqlRange<>))
>>>>>>> 9e75d8d9
                {
                    BackendType subtypeBackendType;
                    if (!_backendTypes.ByClrType.TryGetValue(type.GetGenericArguments()[0], out subtypeBackendType) ||
                        subtypeBackendType.Range == null)
                    {
                        throw new NpgsqlException($"The .NET range type {type.Name} isn't supported in your PostgreSQL, use CREATE TYPE AS RANGE");
                    }

                    return subtypeBackendType.Range.Activate(this);
                }

                // Nothing worked
                if (type.GetTypeInfo().IsEnum)
                    throw new NotSupportedException($"The CLR enum type {type.Name} must be registered with Npgsql before usage, please refer to the documentation.");

                if (typeof(IEnumerable).IsAssignableFrom(type))
                    throw new NotSupportedException("Npgsql 3.x removed support for writing a parameter with an IEnumerable value, use .ToList()/.ToArray() instead");

                throw new NotSupportedException($"The CLR type {type} isn't supported by Npgsql or your PostgreSQL. " +
                                                 "If you wish to map it to a PostgreSQL composite type you need to register it before usage, please refer to the documentation.");
            }
        }

        internal static NpgsqlDbType ToNpgsqlDbType(DbType dbType)
        {
            return DbTypeToNpgsqlDbType[dbType];
        }

        internal static NpgsqlDbType ToNpgsqlDbType(object value)
        {
            if (value is DateTime)
            {
                return ((DateTime)value).Kind == DateTimeKind.Utc
                    ? NpgsqlDbType.TimestampTZ
                    : NpgsqlDbType.Timestamp;
            }

            if (value is NpgsqlDateTime)
            {
                return ((NpgsqlDateTime)value).Kind == DateTimeKind.Utc
                    ? NpgsqlDbType.TimestampTZ
                    : NpgsqlDbType.Timestamp;
            }

            return ToNpgsqlDbType(value.GetType());
        }

        static NpgsqlDbType ToNpgsqlDbType(Type type)
        {
            NpgsqlDbType npgsqlDbType;
            if (TypeToNpgsqlDbType.TryGetValue(type, out npgsqlDbType)) {
                return npgsqlDbType;
            }

            if (type.IsArray)
            {
                if (type == typeof(byte[]))
                    return NpgsqlDbType.Bytea;
                return NpgsqlDbType.Array | ToNpgsqlDbType(type.GetElementType());
            }

            var typeInfo = type.GetTypeInfo();

            if (typeInfo.IsEnum)
                return NpgsqlDbType.Enum;

            if (typeInfo.IsGenericType && type.GetGenericTypeDefinition() == typeof(NpgsqlRange<>))
                return NpgsqlDbType.Range | ToNpgsqlDbType(type.GetGenericArguments()[0]);

            if (type == typeof(DBNull))
                return NpgsqlDbType.Unknown;

            throw new NotSupportedException("Can't infer NpgsqlDbType for type " + type);
        }

        internal static DbType ToDbType(Type type)
        {
            DbType dbType;
            return TypeToDbType.TryGetValue(type, out dbType) ? dbType : DbType.Object;
        }

        internal static DbType ToDbType(NpgsqlDbType npgsqlDbType)
        {
            DbType dbType;
            return NpgsqlDbTypeToDbType.TryGetValue(npgsqlDbType, out dbType) ? dbType : DbType.Object;
        }

        #endregion

        #region Backend types

        /// <summary>
        /// A structure holding information about all PostgreSQL types found in an actual database.
        /// Only contains <see cref="BackendType"/> instances and not actual <see cref="TypeHandlers"/>, and is shared between
        /// all connections using the same connection string. Consulted when a type handler needs to be created.
        /// </summary>
        class BackendTypes
        {
            internal Dictionary<uint, BackendType> ByOID { get; } = new Dictionary<uint, BackendType>();

#if !__MonoCS__
            /// <summary>
            /// Indexes backend types by their PostgreSQL name, including namespace (e.g. pg_catalog.int4).
            /// Only used for enums and composites.
            /// </summary>
#endif
            internal Dictionary<string, BackendType> ByFullName { get; } = new Dictionary<string, BackendType>();

#if !__MonoCS__
            /// <summary>
            /// Indexes backend types by their PostgreSQL name, not including namespace.
            /// If more than one type exists with the same name (i.e. in different namespaces) this
            /// table will contain an entry with a null value.
            /// Only used for enums and composites.
            /// </summary>
#endif
            internal Dictionary<string, BackendType> ByName { get; } = new Dictionary<string, BackendType>();
            internal Dictionary<NpgsqlDbType, BackendType> ByNpgsqlDbType { get; } = new Dictionary<NpgsqlDbType, BackendType>();
            internal Dictionary<DbType, BackendType> ByDbType { get; } = new Dictionary<DbType, BackendType>();
            internal Dictionary<Type, BackendType> ByClrType { get; } = new Dictionary<Type, BackendType>();
        }

        /// <summary>
        /// Represents a single PostgreSQL data type, as discovered from pg_type.
        /// Note that this simply a data structure describing a type and not a handler, and is shared between connectors
        /// having the same connection string.
        /// </summary>
        abstract class BackendType : IBackendType
        {
            protected BackendType(string ns, string name, uint oid)
            {
                Namespace = ns;
                Name = name;
                FullName = Namespace + '.' + Name;
                DisplayName = Namespace == "pg_catalog"
                    ? Name
                    : FullName;
                OID = oid;
            }

            public string Namespace { get; }
            public string Name { get; }
            public uint OID { get; }
            public NpgsqlDbType? NpgsqlDbType { get; protected set; }
            public string FullName { get; }
            public string DisplayName { get; }
            internal BackendArrayType Array;
            internal BackendRangeType Range;

            /// <summary>
            /// For base types, contains the handler type.
            /// If null, this backend type isn't supported by Npgsql.
            /// </summary>
            [CanBeNull]
            internal Type HandlerType;

            internal virtual void AddTo(BackendTypes types)
            {
                types.ByOID[OID] = this;
                if (NpgsqlDbType != null)
                    types.ByNpgsqlDbType[NpgsqlDbType.Value] = this;
            }

            internal abstract TypeHandler Activate(TypeHandlerRegistry registry);

            /// <summary>
            /// Returns a string that represents the current object.
            /// </summary>
            public override string ToString() => DisplayName;
        }

        class BackendBaseType : BackendType
        {
            readonly DbType[] _dbTypes;
            readonly Type[] _clrTypes;

            [CanBeNull] ConstructorInfo _ctorWithRegistry;
            [CanBeNull] ConstructorInfo _ctorWithoutRegistry;

            /// <summary>
            /// Constructs an unsupported base type (no handler exists in Npgsql for this type)
            /// </summary>
            internal BackendBaseType(string ns, string name, uint oid) : base(ns, name, oid)
            {
                _dbTypes = new DbType[0];
                _clrTypes = new Type[0];
            }

            internal BackendBaseType(string ns, string name, uint oid, Type handlerType, TypeMappingAttribute mapping)
                : base(ns, name, oid)
            {
                HandlerType = handlerType;
                NpgsqlDbType = mapping.NpgsqlDbType;
                _dbTypes = mapping.DbTypes;
                _clrTypes = mapping.ClrTypes;
            }

            internal override void AddTo(BackendTypes types)
            {
                base.AddTo(types);
                foreach (var dbType in _dbTypes)
                    types.ByDbType[dbType] = this;
                foreach (var type in _clrTypes)
                    types.ByClrType[type] = this;
            }

            internal override TypeHandler Activate(TypeHandlerRegistry registry)
            {
                if (HandlerType == null)
                {
                    registry.ByOID[OID] = registry.UnrecognizedTypeHandler;
                    return registry.UnrecognizedTypeHandler;
                }

                var handler = InstantiateHandler(registry);

                registry.ByOID[OID] = handler;

                if (NpgsqlDbType.HasValue)
                {
                    var value = NpgsqlDbType.Value;
                    if (registry._byNpgsqlDbType.ContainsKey(value))
                        throw new Exception($"Two type handlers registered on same NpgsqlDbType {NpgsqlDbType}: {registry._byNpgsqlDbType[value].GetType().Name} and {HandlerType.Name}");
                    registry._byNpgsqlDbType[NpgsqlDbType.Value] = handler;
                }

                if (_dbTypes != null)
                {
                    foreach (var dbType in _dbTypes)
                    {
                        if (registry._byDbType.ContainsKey(dbType))
                            throw new Exception($"Two type handlers registered on same DbType {dbType}: {registry._byDbType[dbType].GetType().Name} and {HandlerType.Name}");
                        registry._byDbType[dbType] = handler;
                    }
                }

                if (_clrTypes != null)
                {
                    foreach (var type in _clrTypes)
                    {
                        if (registry._byType.ContainsKey(type))
                            throw new Exception($"Two type handlers registered on same .NET type {type}: {registry._byType[type].GetType().Name} and {HandlerType.Name}");
                        registry._byType[type] = handler;
                    }
                }

                return handler;
            }

            /// <summary>
            /// Instantiate the type handler. If it has a constructor that accepts a TypeHandlerRegistry, use that to allow
            /// the handler to make connector-specific adjustments. Otherwise (the normal case), use the default constructor.
            /// </summary>
            /// <param name="registry"></param>
            /// <returns></returns>
            TypeHandler InstantiateHandler(TypeHandlerRegistry registry)
            {
                Contract.Assert(HandlerType != null);

                if (_ctorWithRegistry == null && _ctorWithoutRegistry == null)
                {
                    var ctors = HandlerType.GetConstructors(BindingFlags.NonPublic | BindingFlags.Public | BindingFlags.Instance);
                    _ctorWithRegistry = (
                        from c in ctors
                        let p = c.GetParameters()
                        where p.Length == 2 && p[0].ParameterType == typeof(IBackendType) && p[1].ParameterType == typeof(TypeHandlerRegistry)
                        select c
                    ).FirstOrDefault();

                    if (_ctorWithRegistry == null)
                    {
                        _ctorWithoutRegistry = (
                            from c in ctors
                            let p = c.GetParameters()
                            where p.Length == 1 && p[0].ParameterType == typeof(IBackendType)
                            select c
                        ).FirstOrDefault();
                        if (_ctorWithoutRegistry == null)
                            throw new Exception($"Type handler type {HandlerType.Name} does not have an appropriate constructor");
                    }
                }

                if (_ctorWithRegistry != null)
                    return (TypeHandler)_ctorWithRegistry.Invoke(new object[] { this, registry });
                Contract.Assert(_ctorWithoutRegistry != null);
                return (TypeHandler)_ctorWithoutRegistry.Invoke(new object[] { this });
            }
        }

        class BackendArrayType : BackendType
        {
            readonly BackendType _element;

            internal BackendArrayType(string ns, string name, uint oid, BackendType elementBackendType)
                : base(ns, name, oid)
            {
                _element = elementBackendType;
                if (elementBackendType.NpgsqlDbType.HasValue)
                    NpgsqlDbType = NpgsqlTypes.NpgsqlDbType.Array | elementBackendType.NpgsqlDbType;
                _element.Array = this;
            }

            internal override TypeHandler Activate(TypeHandlerRegistry registry)
            {
                TypeHandler elementHandler;
                if (!registry.TryGetByOID(_element.OID, out elementHandler))
                {
                    // Element type hasn't been set up yet, do it now
                    elementHandler = _element.Activate(registry);
                }

                var arrayHandler = elementHandler.CreateArrayHandler(this);
                registry.ByOID[OID] = arrayHandler;

                var asEnumHandler = elementHandler as IEnumHandler;
                if (asEnumHandler != null)
                {
                    if (registry._arrayHandlerByType == null)
                        registry._arrayHandlerByType = new Dictionary<Type, TypeHandler>();
                    registry._arrayHandlerByType[asEnumHandler.EnumType] = arrayHandler;
                    return arrayHandler;
                }

                var asCompositeHandler = elementHandler as ICompositeHandler;
                if (asCompositeHandler != null)
                {
                    if (registry._arrayHandlerByType == null)
                        registry._arrayHandlerByType = new Dictionary<Type, TypeHandler>();
                    registry._arrayHandlerByType[asCompositeHandler.CompositeType] = arrayHandler;
                    return arrayHandler;
                }

                if (NpgsqlDbType.HasValue)
                    registry._byNpgsqlDbType[NpgsqlDbType.Value] = arrayHandler;

                // Note that array handlers aren't registered in _byType, because they handle all dimension types and not just one CLR type
                // (e.g. int[], int[,], int[,,]). So the by-type lookup is special, see this[Type type]
                // TODO: register single-dimensional in _byType as a specific optimization? But do PSV as well...

                return arrayHandler;
            }
        }

        class BackendRangeType : BackendType
        {
            readonly BackendType _subtype;

            internal BackendRangeType(string ns, string name, uint oid, BackendType subtypeBackendType)
                : base(ns, name, oid)
            {
                _subtype = subtypeBackendType;
                if (subtypeBackendType.NpgsqlDbType.HasValue)
                    NpgsqlDbType = NpgsqlTypes.NpgsqlDbType.Range | subtypeBackendType.NpgsqlDbType;
                _subtype.Range = this;
            }

            internal override TypeHandler Activate(TypeHandlerRegistry registry)
            {
                TypeHandler subtypeHandler;
                if (!registry.TryGetByOID(_subtype.OID, out subtypeHandler))
                {
                    // Subtype hasn't been set up yet, do it now
                    subtypeHandler = _subtype.Activate(registry);
                }

                var handler = subtypeHandler.CreateRangeHandler(this);
                registry.ByOID[OID] = handler;
                if (NpgsqlDbType.HasValue)
                    registry._byNpgsqlDbType.Add(NpgsqlDbType.Value, handler);
                registry._byType[handler.GetFieldType()] = handler;
                return handler;
            }
        }

        class BackendEnumType : BackendType
        {
            internal BackendEnumType(string ns, string name, uint oid) : base(ns, name, oid)
            {
                NpgsqlDbType = NpgsqlTypes.NpgsqlDbType.Enum;
            }

            internal override void AddTo(BackendTypes types)
            {
                base.AddTo(types);
                types.ByFullName[FullName] = this;
                types.ByName[Name] = types.ByName.ContainsKey(Name)
                    ? null
                    : this;
            }

            internal override TypeHandler Activate(TypeHandlerRegistry registry)
            {
                // Enums need to be mapped by the user with an explicit mapping call (MapComposite or MapCompositeGlobally).
                // If we're here the enum hasn't been mapped to a CLR type and we should activate it as text.
                return new BackendBaseType(Namespace, Name, OID, typeof(TextHandler), new TypeMappingAttribute(Name))
                    .Activate(registry);
            }

            internal void Activate(TypeHandlerRegistry registry, IEnumHandlerFactory handlerFactory)
                => Activate(registry, handlerFactory.Create(this));

            internal void Activate(TypeHandlerRegistry registry, IEnumHandler enumHandler)
            {
                var handler = (TypeHandler)enumHandler;
                registry.ByOID[OID] = handler;
                registry._byType[enumHandler.EnumType] = handler;

                Array?.Activate(registry);
            }
        }

        class BackendCompositeType : BackendType
        {
            /// <summary>
            /// Contains the pg_class.oid for the type
            /// </summary>
            readonly uint _relationId;

            /// <summary>
            /// Holds the name and OID for all fields.
            /// Populated on the first activation of the composite.
            /// </summary>
            [CanBeNull]
            List<RawCompositeField> _rawFields;

            internal BackendCompositeType(string ns, string name, uint oid, uint relationId)
                : base(ns, name, oid)
            {
                NpgsqlDbType = NpgsqlTypes.NpgsqlDbType.Composite;
                _relationId = relationId;
            }

            internal override void AddTo(BackendTypes types)
            {
                base.AddTo(types);
                types.ByFullName[FullName] = this;
                types.ByName[Name] = types.ByName.ContainsKey(Name)
                    ? null
                    : this;
            }

            internal override TypeHandler Activate(TypeHandlerRegistry registry)
            {
                // Composites need to be mapped by the user with an explicit mapping call (MapComposite or MapCompositeGlobally).
                // If we're here the enum hasn't been mapped to a CLR type and we should activate it as text.
                throw new Exception($"Composite PostgreSQL type {Name} must be mapped before use");
            }

            internal void Activate(TypeHandlerRegistry registry, ICompositeHandlerFactory factory)
                => Activate(registry, factory.Create(this, registry));

            internal void Activate(TypeHandlerRegistry registry, ICompositeHandler compositeHandler)
            {
                var handler = (TypeHandler)compositeHandler;

                registry.ByOID[OID] = handler;
                registry._byType[compositeHandler.CompositeType] = handler;
                Contract.Assume(_relationId != 0);

                var fields = _rawFields;
                if (fields == null)
                {
                    // Load the attributes for the composite type
                    // We filter out system attributes (such as oid, tableoid) with attnum
                    fields = new List<RawCompositeField>();
                    using (var cmd = new NpgsqlCommand($"SELECT attname,atttypid FROM pg_attribute WHERE attrelid={_relationId} AND attnum > 0", registry.Connector.Connection))
                    using (var reader = cmd.ExecuteReader())
                        while (reader.Read())
                            fields.Add(new RawCompositeField { PgName = reader.GetString(0), TypeOID = reader.GetFieldValue<uint>(1) });
                    _rawFields = fields;
                }

                // Inject the raw field information into the composite handler.
                // At this point the composite handler nows about the fields, but hasn't yet resolved the
                // type OIDs to their type handlers. This is done only very late upon first usage of the handler,
                // allowing composite types to be registered and activated in any order regardless of dependencies.
                compositeHandler.RawFields = fields;

                Array?.Activate(registry);
            }
        }

        /// <summary>
        /// Represents a PostgreSQL domain type.
        /// </summary>
        /// <remarks>
        /// When PostgreSQL returns a RowDescription for a domain type, the type OID is the base type's
        /// (so fetching a domain type over text returns a RowDescription for text).
        /// However, when a composite type is returned, the type OID there is that of the domain,
        /// so we provide "clean" support for domain types.
        /// </remarks>
        class BackendDomainType : BackendType
        {
            readonly BackendType _baseBackendType;

            public BackendDomainType(string ns, string name, uint oid, BackendType baseBackendType)
                : base(ns, name, oid)
            {
                _baseBackendType = baseBackendType;
            }

            internal override TypeHandler Activate(TypeHandlerRegistry registry)
            {
                TypeHandler baseTypeHandler;
                if (!registry.TryGetByOID(_baseBackendType.OID, out baseTypeHandler))
                {
                    // Base type hasn't been set up yet, do it now
                    baseTypeHandler = _baseBackendType.Activate(registry);
                }

                // Make the domain type OID point to the base type's type handler, the wire encoding
                // is the same
                registry.ByOID[OID] = baseTypeHandler;

                return baseTypeHandler;
            }
        }

        #endregion

        #region Type Handler Discovery

        static TypeHandlerRegistry()
        {
            _globalEnumMappings = new ConcurrentDictionary<string, IEnumHandlerFactory>();
            _globalCompositeMappings = new ConcurrentDictionary<string, ICompositeHandlerFactory>();

            HandlerTypes = new Dictionary<string, TypeAndMapping>();
            HandlerTypesByNpsgqlDbType = new Dictionary<NpgsqlDbType, TypeAndMapping>();
            NpgsqlDbTypeToDbType = new Dictionary<NpgsqlDbType, DbType>();
            DbTypeToNpgsqlDbType = new Dictionary<DbType, NpgsqlDbType>();
            TypeToNpgsqlDbType = new Dictionary<Type, NpgsqlDbType>();
            TypeToDbType = new Dictionary<Type, DbType>();

            foreach (var t in typeof(TypeHandlerRegistry).GetTypeInfo().Assembly.GetTypes().Where(t => t.GetTypeInfo().IsSubclassOf(typeof(TypeHandler))))
            {
                var mappings = t.GetTypeInfo().GetCustomAttributes(typeof(TypeMappingAttribute), false);
                if (!mappings.Any())
                    continue;

                foreach (TypeMappingAttribute m in mappings)
                {
                    if (HandlerTypes.ContainsKey(m.PgName)) {
                        throw new Exception("Two type handlers registered on same PostgreSQL type name: " + m.PgName);
                    }
                    var typeAndMapping = new TypeAndMapping { HandlerType = t, Mapping = m };
                    HandlerTypes[m.PgName] = typeAndMapping;

                    if (m.NpgsqlDbType.HasValue)
                    {
                        if (HandlerTypesByNpsgqlDbType.ContainsKey(m.NpgsqlDbType.Value)) {
                            throw new Exception("Two type handlers registered on same NpgsqlDbType: " + m.NpgsqlDbType);
                        }
                        HandlerTypesByNpsgqlDbType[m.NpgsqlDbType.Value] = typeAndMapping;
                    }

                    if (!m.NpgsqlDbType.HasValue) {
                        continue;
                    }
                    var npgsqlDbType = m.NpgsqlDbType.Value;

                    var inferredDbType = m.InferredDbType;

                    if (inferredDbType != null) {
                        NpgsqlDbTypeToDbType[npgsqlDbType] = inferredDbType.Value;
                    }
                    foreach (var dbType in m.DbTypes) {
                        DbTypeToNpgsqlDbType[dbType] = npgsqlDbType;
                    }
                    foreach (var type in m.ClrTypes)
                    {
                        TypeToNpgsqlDbType[type] = npgsqlDbType;
                        if (inferredDbType != null) {
                            TypeToDbType[type] = inferredDbType.Value;
                        }
                    }
                }
            }
        }

        #endregion

        #region Misc

        /// <summary>
        /// Clears the internal type cache.
        /// Useful for forcing a reload of the types after loading an extension.
        /// </summary>
<<<<<<< HEAD
        static internal void ClearBackendTypeCache()
=======
        internal static void ClearBackendTypeCache()
>>>>>>> 9e75d8d9
        {
            BackendTypeCache.Clear();
        }

        /// <summary>
        /// Clears the internal type cache.
        /// Useful for forcing a reload of the types after loading an extension.
        /// </summary>
<<<<<<< HEAD
        static internal void ClearBackendTypeCache(string connectionString)
        {
            List<BackendType> types;
            BackendTypeCache.TryRemove(connectionString, out types);
        }
=======
        internal static void ClearBackendTypeCache(string connectionString)
        {
            BackendTypes types;
            BackendTypeCache.TryRemove(connectionString, out types);
        }

        static string GetPgName<T>(INpgsqlNameTranslator nameTranslator)
        {
            var attr = typeof(T).GetTypeInfo().GetCustomAttribute<PgNameAttribute>();
            return attr == null
                ? nameTranslator.TranslateTypeName(typeof(T).Name)
                : attr.PgName;
        }

        BackendType GetBackendTypeByName(string pgName)
        {
            BackendType backendType;
            var i = pgName.IndexOf('.');
            if (i == -1)
            {
                // No dot, this is a partial type name
                if (!_backendTypes.ByName.TryGetValue(pgName, out backendType))
                    throw new NpgsqlException($"An PostgreSQL type with the name {pgName} was not found in the database");
                if (backendType == null)
                    throw new NpgsqlException($"More than one PostgreSQL type was found with the name {pgName}, please specify a full name including schema");
                return backendType;
            }

            // Full type name with namespace
            if (!_backendTypes.ByFullName.TryGetValue(pgName, out backendType))
                throw new Exception($"An PostgreSQL type with the name {pgName} was not found in the database");
            return backendType;
        }
>>>>>>> 9e75d8d9

        #endregion
    }

    internal interface IBackendType
    {
<<<<<<< HEAD
        internal string Name;
        internal uint OID;
        internal BackendTypeType Type;
        internal BackendType Element;
        internal BackendType Array;

        /// <summary>
        /// Returns a string that represents the current object.
        /// </summary>
        public override string ToString()
        {
            return Name;
        }
=======
        string Namespace { get; }
        string Name { get; }
        uint OID { get; }
        NpgsqlDbType? NpgsqlDbType { get; }
        string FullName { get; }
        string DisplayName { get; }
>>>>>>> 9e75d8d9
    }

    struct TypeAndMapping
    {
        internal Type HandlerType;
        internal TypeMappingAttribute Mapping;
    }
}<|MERGE_RESOLUTION|>--- conflicted
+++ resolved
@@ -44,11 +44,7 @@
         internal NpgsqlConnector Connector { get; private set; }
         internal TypeHandler UnrecognizedTypeHandler { get; private set; }
 
-<<<<<<< HEAD
-        internal Dictionary<uint, TypeHandler> OIDIndex { get; private set; }
-=======
         internal Dictionary<uint, TypeHandler> ByOID { get; private set; }
->>>>>>> 9e75d8d9
         readonly Dictionary<DbType, TypeHandler> _byDbType;
         readonly Dictionary<NpgsqlDbType, TypeHandler> _byNpgsqlDbType;
 
@@ -128,11 +124,7 @@
             Connector = connector;
             _backendTypes = EmptyBackendTypes;
             UnrecognizedTypeHandler = new UnrecognizedTypeHandler();
-<<<<<<< HEAD
-            OIDIndex = new Dictionary<uint, TypeHandler>();
-=======
             ByOID = new Dictionary<uint, TypeHandler>();
->>>>>>> 9e75d8d9
             _byDbType = new Dictionary<DbType, TypeHandler>();
             _byNpgsqlDbType = new Dictionary<NpgsqlDbType, TypeHandler>();
             _byType = new Dictionary<Type, TypeHandler> { [typeof(DBNull)] = UnrecognizedTypeHandler };
@@ -144,93 +136,17 @@
             if (_globalMappingActivationCounter == _globalMappingChangeCounter)
                 return;
 
-<<<<<<< HEAD
-            // Select all types (base, array which is also base, enum, range).
-            // Note that arrays are distinguished from primitive types through them having typreceive=array_recv.
-            // Order by primitives first, container later.
-            // For arrays and ranges, join in the element OID and type (to filter out arrays of unhandled
-            // types).
-            var query =
-                @"SELECT a.typname, a.oid, " +
-                @"CASE WHEN pg_proc.proname='array_recv' THEN 'a' ELSE a.typtype END AS type, " +
-                @"CASE " +
-                  @"WHEN pg_proc.proname='array_recv' THEN a.typelem " +
-                  (connector.SupportsRangeTypes ? @"WHEN a.typtype='r' THEN rngsubtype " : "")+
-                  @"ELSE 0 " +
-                @"END AS elemoid, " +
-                @"CASE " +
-                  @"WHEN pg_proc.proname IN ('array_recv','oidvectorrecv') THEN 2 " +  // Arrays last
-                  @"WHEN a.typtype='r' THEN 1 " +                                      // Ranges before
-                  @"ELSE 0 " +                                                         // Base types first
-                @"END AS ord " +
-                @"FROM pg_type AS a " +
-                @"JOIN pg_proc ON pg_proc.oid = a.typreceive " +
-                @"LEFT OUTER JOIN pg_type AS b ON (b.oid = a.typelem) " +
-                (connector.SupportsRangeTypes ? @"LEFT OUTER JOIN pg_range ON (pg_range.rngtypid = a.oid) " : "") +
-                @"WHERE a.typtype IN ('b', 'r', 'e') AND (b.typtype IS NULL OR b.typtype IN ('b', 'r', 'e')) " +
-                @"ORDER BY ord";
-
-            var types = new List<BackendType>();
-            using (var command = new NpgsqlCommand(query, connector.Connection))
-=======
             foreach (var kv in _globalEnumMappings)
->>>>>>> 9e75d8d9
             {
                 var backendType = GetBackendTypeByName(kv.Key);
                 var backendEnumType = backendType as BackendEnumType;
                 if (backendEnumType == null)
                 {
-<<<<<<< HEAD
-                    while (dr.Read())
-                    {
-                        var backendType = new BackendType
-                        {
-                            Name = dr.GetString(0),
-                            OID = Convert.ToUInt32(dr[1])
-                        };
-
-                        Contract.Assume(backendType.Name != null);
-                        Contract.Assume(backendType.OID != 0);
-
-                        uint elementOID;
-                        var typeChar = dr.GetString(2)[0];
-                        switch (typeChar)
-                        {
-                        case 'b':  // Normal base type
-                            backendType.Type = BackendTypeType.Base;
-                            break;
-                        case 'a':   // Array
-                            backendType.Type = BackendTypeType.Array;
-                            elementOID = Convert.ToUInt32(dr[3]);
-                            Contract.Assume(elementOID > 0);
-                            if (!byOID.TryGetValue(elementOID, out backendType.Element)) {
-                                Log.Trace(string.Format("Array type '{0}' refers to unknown element with OID {1}, skipping", backendType.Name, elementOID), connector.Id);
-                                continue;
-                            }
-                            backendType.Element.Array = backendType;
-                            break;
-                        case 'e':   // Enum
-                            backendType.Type = BackendTypeType.Enum;
-                            break;
-                        case 'r':   // Range
-                            backendType.Type = BackendTypeType.Range;
-                            elementOID = Convert.ToUInt32(dr[3]);
-                            Contract.Assume(elementOID > 0);
-                            if (!byOID.TryGetValue(elementOID, out backendType.Element)) {
-                                Log.Error(String.Format("Range type '{0}' refers to unknown subtype with OID {1}, skipping", backendType.Name, elementOID), connector.Id);
-                                continue;
-                            }
-                            break;
-                        default:
-                            throw new ArgumentOutOfRangeException(String.Format("Unknown typtype for type '{0}' in pg_type: {1}", backendType.Name, typeChar));
-                        }
-=======
                     Log.Warn($"While attempting to activate global enum mappings, PostgreSQL type {kv.Key} was found but is not an enum. Skipping it.", Connector.Id);
                     continue;
                 }
                 backendEnumType.Activate(this, kv.Value);
             }
->>>>>>> 9e75d8d9
 
             foreach (var kv in _globalCompositeMappings)
             {
@@ -292,41 +208,6 @@
             var types = new BackendTypes();
             using (var command = new NpgsqlCommand(connector.SupportsRangeTypes ? TypesQueryWithRange : TypesQueryWithoutRange, connector.Connection))
             {
-<<<<<<< HEAD
-                switch (backendType.Type) {
-                case BackendTypeType.Base:
-                    TypeAndMapping typeAndMapping;
-                    // Types whose names aren't in HandlerTypes aren't supported by Npgql, skip them
-                    if (HandlerTypes.TryGetValue(backendType.Name, out typeAndMapping))
-                    {
-                        RegisterBaseType(backendType.Name, backendType.OID, typeAndMapping.HandlerType, typeAndMapping.Mapping);
-                    }
-                    continue;
-
-                case BackendTypeType.Array:
-                    RegisterArrayType(backendType);
-                    continue;
-
-                case BackendTypeType.Range:
-                    RegisterRangeType(backendType);
-                    continue;
-
-                case BackendTypeType.Enum:
-                    TypeHandler handler;
-                    if (_globalEnumRegistrations != null && _globalEnumRegistrations.TryGetValue(backendType.Name, out handler)) {
-                        ActivateEnumType(handler, backendType);
-                    }
-                    else
-                    {
-                        // Unregistered enum, register as text
-                        RegisterBaseType(backendType.Name, backendType.OID, typeof(TextHandler), new TypeMappingAttribute(backendType.Name));
-                    }
-                    continue;
-
-                default:
-                    Log.Error("Unknown type of type encountered, skipping: " + backendType, Connector.Id);
-                    continue;
-=======
                 command.CommandTimeout = timeout.IsSet ? (int)timeout.TimeLeft.TotalSeconds : 0;
                 command.AllResultTypesAreUnknown = true;
                 using (var reader = command.ExecuteReader())
@@ -336,47 +217,11 @@
                         timeout.Check();
                         LoadBackendType(reader, types, connector);
                     }
->>>>>>> 9e75d8d9
                 }
             }
             return types;
         }
 
-<<<<<<< HEAD
-        void RegisterBaseType(string name, uint oid, Type handlerType, TypeMappingAttribute mapping)
-        {
-            // Instantiate the type handler. If it has a constructor that accepts an NpgsqlConnector, use that to allow
-            // the handler to make connector-specific adjustments. Otherwise (the normal case), use the default constructor.
-            var handler = (TypeHandler)(
-                handlerType.GetConstructor(new[] { typeof(TypeHandlerRegistry) }) != null
-                    ? Activator.CreateInstance(handlerType, this)
-                    : Activator.CreateInstance(handlerType)
-            );
-
-            handler.OID = oid;
-            OIDIndex[oid] = handler;
-            handler.PgName = name;
-
-            if (mapping.NpgsqlDbType.HasValue)
-            {
-                var npgsqlDbType = mapping.NpgsqlDbType.Value;
-                if (_byNpgsqlDbType.ContainsKey(npgsqlDbType))
-                    throw new Exception(String.Format("Two type handlers registered on same NpgsqlDbType {0}: {1} and {2}",
-                                        npgsqlDbType, _byNpgsqlDbType[npgsqlDbType].GetType().Name, handlerType.Name));
-                _byNpgsqlDbType[npgsqlDbType] = handler;
-                handler.NpgsqlDbType = npgsqlDbType;
-            }
-
-            foreach (var dbType in mapping.DbTypes)
-            {
-                if (_byDbType.ContainsKey(dbType))
-                    throw new Exception(String.Format("Two type handlers registered on same DbType {0}: {1} and {2}",
-                                        dbType, _byDbType[dbType].GetType().Name, handlerType.Name));
-                _byDbType[dbType] = handler;
-            }
-
-            foreach (var type in mapping.Types)
-=======
         static void LoadBackendType(NpgsqlDataReader reader, BackendTypes types, NpgsqlConnector connector)
         {
             var ns = reader.GetString(0);
@@ -389,7 +234,6 @@
             uint elementOID;
             var typeChar = reader.GetString(5)[0];
             switch (typeChar)
->>>>>>> 9e75d8d9
             {
             case 'b':  // Normal base type
                 TypeAndMapping typeAndMapping;
@@ -459,35 +303,9 @@
                 pgName = GetPgName<TEnum>(nameTranslator);
             var backendType = GetBackendTypeByName(pgName);
 
-<<<<<<< HEAD
-            TypeHandler elementHandler;
-            if (!OIDIndex.TryGetValue(backendType.Element.OID, out elementHandler)) {
-                // Array type referring to an unhandled element type
-                return;
-            }
-
-            ArrayHandler arrayHandler;
-
-            var asBitStringHandler = elementHandler as BitStringHandler;
-            if (asBitStringHandler != null) {
-                // BitString requires a special array handler which returns bool or BitArray
-                arrayHandler = new BitStringArrayHandler(asBitStringHandler);
-            } else if (elementHandler is ITypeHandlerWithPsv) {
-                var arrayHandlerType = typeof(ArrayHandlerWithPsv<,>).MakeGenericType(elementHandler.GetFieldType(), elementHandler.GetProviderSpecificFieldType());
-                arrayHandler = (ArrayHandler)Activator.CreateInstance(arrayHandlerType, elementHandler);
-            } else {
-                var arrayHandlerType = typeof(ArrayHandler<>).MakeGenericType(elementHandler.GetFieldType());
-                arrayHandler = (ArrayHandler)Activator.CreateInstance(arrayHandlerType, elementHandler);
-            }
-
-            arrayHandler.PgName = backendType.Name;
-            arrayHandler.OID = backendType.OID;
-            OIDIndex[backendType.OID] = arrayHandler;
-=======
             var asEnumType = backendType as BackendEnumType;
             if (asEnumType == null)
                 throw new NpgsqlException($"A PostgreSQL type with the name {pgName} was found in the database but it isn't an enum");
->>>>>>> 9e75d8d9
 
             asEnumType.Activate(this, new EnumHandler<TEnum>(backendType, nameTranslator));
         }
@@ -499,23 +317,6 @@
             if (pgName == null)
                 pgName = GetPgName<TEnum>(nameTranslator);
 
-<<<<<<< HEAD
-            TypeHandler elementHandler;
-            if (!OIDIndex.TryGetValue(backendType.Element.OID, out elementHandler))
-            {
-                // Range type referring to an unhandled element type
-                return;
-            }
-
-            var rangeHandlerType = typeof(RangeHandler<>).MakeGenericType(elementHandler.GetFieldType());
-            var handler = (TypeHandler)Activator.CreateInstance(rangeHandlerType, elementHandler, backendType.Name);
-
-            handler.PgName = backendType.Name;
-            handler.NpgsqlDbType = NpgsqlDbType.Range | elementHandler.NpgsqlDbType;
-            handler.OID = backendType.OID;
-            OIDIndex[backendType.OID] = handler;
-            _byNpgsqlDbType.Add(handler.NpgsqlDbType, handler);
-=======
             _globalMappingChangeCounter++;
             _globalEnumMappings[pgName] = new EnumHandler<TEnum>.Factory(nameTranslator);
         }
@@ -530,7 +331,6 @@
             _globalMappingChangeCounter++;
             IEnumHandlerFactory _;
             _globalEnumMappings.TryRemove(pgName, out _);
->>>>>>> 9e75d8d9
         }
 
         #endregion
@@ -565,17 +365,6 @@
 
         internal static void UnmapCompositeGlobally<T>([CanBeNull] string pgName, [CanBeNull] INpgsqlNameTranslator nameTranslator) where T : new()
         {
-<<<<<<< HEAD
-            handler.PgName = backendType.Name;
-            handler.OID = backendType.OID;
-            handler.NpgsqlDbType = NpgsqlDbType.Enum;
-            OIDIndex[backendType.OID] = handler;
-            _byType[handler.GetFieldType()] = handler;
-
-            if (backendType.Array != null) {
-                RegisterArrayType(backendType.Array);
-            }
-=======
             if (nameTranslator == null)
                 nameTranslator = DefaultNameTranslator;
             if (pgName == null)
@@ -584,16 +373,6 @@
             _globalMappingChangeCounter++;
             ICompositeHandlerFactory _;
             _globalCompositeMappings.TryRemove(pgName, out _);
->>>>>>> 9e75d8d9
-        }
-
-        internal static void UnregisterEnumTypeGlobally<TEnum>() where TEnum : struct
-        {
-            var pgName = _globalEnumRegistrations
-                .Single(kv => kv.Value is EnumHandler<TEnum>)
-                .Key;
-            TypeHandler _;
-            _globalEnumRegistrations.TryRemove(pgName, out _);
         }
 
         #endregion
@@ -610,18 +389,9 @@
             get
             {
                 TypeHandler result;
-<<<<<<< HEAD
-                if (!OIDIndex.TryGetValue(oid, out result)) {
-                    result = UnrecognizedTypeHandler;
-                }
-                return result;
-            }
-            set { OIDIndex[oid] = value; }
-=======
                 return TryGetByOID(oid, out result) ? result : UnrecognizedTypeHandler;
             }
             set { ByOID[oid] = value; }
->>>>>>> 9e75d8d9
         }
 
         internal bool TryGetByOID(uint oid, out TypeHandler handler)
@@ -788,14 +558,6 @@
                     return elementBackendType.Array.Activate(this);
                 }
 
-<<<<<<< HEAD
-                if (typeof(IEnumerable).IsAssignableFrom(type))
-                {
-                    throw new NotSupportedException("Npgsql > 3.x removed support for writing a parameter with an IEnumerable value, use .ToList()/.ToArray() instead");
-                }
-
-                if (typeInfo.IsGenericType && type.GetGenericTypeDefinition() == typeof(NpgsqlRange<>))
-=======
                 BackendType backendType;
 
                 // Try to find the backend type by a simple lookup on the given CLR type, this will handle base types.
@@ -804,7 +566,6 @@
 
                 // Range type which hasn't yet been set up
                 if (type.GetTypeInfo().IsGenericType && type.GetGenericTypeDefinition() == typeof(NpgsqlRange<>))
->>>>>>> 9e75d8d9
                 {
                     BackendType subtypeBackendType;
                     if (!_backendTypes.ByClrType.TryGetValue(type.GetGenericArguments()[0], out subtypeBackendType) ||
@@ -1393,11 +1154,7 @@
         /// Clears the internal type cache.
         /// Useful for forcing a reload of the types after loading an extension.
         /// </summary>
-<<<<<<< HEAD
-        static internal void ClearBackendTypeCache()
-=======
         internal static void ClearBackendTypeCache()
->>>>>>> 9e75d8d9
         {
             BackendTypeCache.Clear();
         }
@@ -1406,13 +1163,6 @@
         /// Clears the internal type cache.
         /// Useful for forcing a reload of the types after loading an extension.
         /// </summary>
-<<<<<<< HEAD
-        static internal void ClearBackendTypeCache(string connectionString)
-        {
-            List<BackendType> types;
-            BackendTypeCache.TryRemove(connectionString, out types);
-        }
-=======
         internal static void ClearBackendTypeCache(string connectionString)
         {
             BackendTypes types;
@@ -1446,35 +1196,18 @@
                 throw new Exception($"An PostgreSQL type with the name {pgName} was not found in the database");
             return backendType;
         }
->>>>>>> 9e75d8d9
 
         #endregion
     }
 
     internal interface IBackendType
     {
-<<<<<<< HEAD
-        internal string Name;
-        internal uint OID;
-        internal BackendTypeType Type;
-        internal BackendType Element;
-        internal BackendType Array;
-
-        /// <summary>
-        /// Returns a string that represents the current object.
-        /// </summary>
-        public override string ToString()
-        {
-            return Name;
-        }
-=======
         string Namespace { get; }
         string Name { get; }
         uint OID { get; }
         NpgsqlDbType? NpgsqlDbType { get; }
         string FullName { get; }
         string DisplayName { get; }
->>>>>>> 9e75d8d9
     }
 
     struct TypeAndMapping
