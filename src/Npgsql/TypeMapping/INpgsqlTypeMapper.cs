--- conflicted
+++ resolved
@@ -1,32 +1,4 @@
-<<<<<<< HEAD
-﻿#region License
-
-// The PostgreSQL License
-//
-// Copyright (C) 2018 The Npgsql Development Team
-//
-// Permission to use, copy, modify, and distribute this software and its
-// documentation for any purpose, without fee, and without a written
-// agreement is hereby granted, provided that the above copyright notice
-// and this paragraph and the following two paragraphs appear in all copies.
-//
-// IN NO EVENT SHALL THE NPGSQL DEVELOPMENT TEAM BE LIABLE TO ANY PARTY
-// FOR DIRECT, INDIRECT, SPECIAL, INCIDENTAL, OR CONSEQUENTIAL DAMAGES,
-// INCLUDING LOST PROFITS, ARISING OUT OF THE USE OF THIS SOFTWARE AND ITS
-// DOCUMENTATION, EVEN IF THE NPGSQL DEVELOPMENT TEAM HAS BEEN ADVISED OF
-// THE POSSIBILITY OF SUCH DAMAGE.
-//
-// THE NPGSQL DEVELOPMENT TEAM SPECIFICALLY DISCLAIMS ANY WARRANTIES,
-// INCLUDING, BUT NOT LIMITED TO, THE IMPLIED WARRANTIES OF MERCHANTABILITY
-// AND FITNESS FOR A PARTICULAR PURPOSE. THE SOFTWARE PROVIDED HEREUNDER IS
-// ON AN "AS IS" BASIS, AND THE NPGSQL DEVELOPMENT TEAM HAS NO OBLIGATIONS
-// TO PROVIDE MAINTENANCE, SUPPORT, UPDATES, ENHANCEMENTS, OR MODIFICATIONS.
-
-#endregion
-
-=======
 ﻿using System;
->>>>>>> 6a8b35a3
 using System.Collections.Generic;
 using JetBrains.Annotations;
 using Npgsql.NameTranslation;
@@ -135,13 +107,8 @@
         /// <typeparam name="T">The .NET type to be mapped</typeparam>
         [NotNull]
         INpgsqlTypeMapper MapComposite<T>(
-<<<<<<< HEAD
-            [CanBeNull] string pgName = null,
-            [CanBeNull] INpgsqlNameTranslator nameTranslator = null) where T : new();
-=======
             string? pgName = null,
             INpgsqlNameTranslator? nameTranslator = null);
->>>>>>> 6a8b35a3
 
         /// <summary>
         /// Removes an existing enum mapping.
@@ -155,13 +122,8 @@
         /// Defaults to <see cref="NpgsqlSnakeCaseNameTranslator"/>
         /// </param>
         bool UnmapComposite<T>(
-<<<<<<< HEAD
-            [CanBeNull] string pgName = null,
-            [CanBeNull] INpgsqlNameTranslator nameTranslator = null) where T : new();
-=======
             string? pgName = null,
             INpgsqlNameTranslator? nameTranslator = null);
->>>>>>> 6a8b35a3
 
         /// <summary>
         /// Resets all mapping changes performed on this type mapper and reverts it to its original, starting state.
