--- conflicted
+++ resolved
@@ -19,8 +19,4 @@
 // Specifically, the EF6 provider usuall depends on some old Npgsql, and trying to generate an EDM
 // model from an existing database will fail because of this. The following line redirects the EF6
 // to use our own Npgsql instead.
-<<<<<<< HEAD
-[assembly: ProvideBindingRedirection(AssemblyName = "Npgsql", NewVersion = "3.2.4.1", OldVersionLowerBound = "0.0.0.0", OldVersionUpperBound = "3.2.4.1")]
-=======
-[assembly: ProvideBindingRedirection(AssemblyName = "Npgsql", NewVersion = "3.2.5.0", OldVersionLowerBound = "0.0.0.0", OldVersionUpperBound = "3.2.5.0")]
->>>>>>> 1c9acdc7
+[assembly: ProvideBindingRedirection(AssemblyName = "Npgsql", NewVersion = "3.2.5.0", OldVersionLowerBound = "0.0.0.0", OldVersionUpperBound = "3.2.5.0")]