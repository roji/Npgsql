--- conflicted
+++ resolved
@@ -305,35 +305,7 @@
             }
         }
 
-<<<<<<< HEAD
-        [Test, Description("Closes a (pooled) connection with a failed transaction and a custom timeout")]
-        [IssueLink("https://github.com/npgsql/npgsql/issues/719")]
-        public void FailedTransactionOnCloseWithCustom()
-        {
-            var csb = new NpgsqlConnectionStringBuilder(ConnectionString) { Pooling = true };
-            using (var conn = new NpgsqlConnection(csb))
-            {
-                conn.Open();
-                var backendProcessId = conn.ProcessID;
-                conn.BeginTransaction();
-                using (var badCmd = new NpgsqlCommand("SEL", conn))
-                {
-                    badCmd.CommandTimeout = NpgsqlCommand.DefaultTimeout + 1;
-                    Assert.That(() => badCmd.ExecuteNonQuery(), Throws.Exception.TypeOf<NpgsqlException>());
-                }
-                // Connection now in failed transaction state, and a custom timeout is in place
-                conn.Close();
-                conn.Open();
-                Assert.That(conn.ProcessID, Is.EqualTo(backendProcessId));
-                Assert.That(ExecuteScalar("SELECT 1", conn), Is.EqualTo(1));
-            }
-        }
-
-        [Test]
-        [IssueLink("https://github.com/npgsql/npgsql/issues/555")]
-=======
         [Test, IssueLink("https://github.com/npgsql/npgsql/issues/555")]
->>>>>>> 9e75d8d9
         public void TransactionOnRecycledConnection()
         {
             // Use application name to make sure we have our very own private connection pool
@@ -356,17 +328,6 @@
         {
             using (var conn = OpenConnection())
             {
-<<<<<<< HEAD
-                tx.Save(name);
-
-                ExecuteNonQuery("INSERT INTO data (name) VALUES ('savepointtest')", tx: tx);
-                Assert.That(ExecuteScalar("SELECT COUNT(*) FROM data", tx: tx), Is.EqualTo(1));
-                tx.Rollback(name);
-                Assert.That(ExecuteScalar("SELECT COUNT(*) FROM data", tx: tx), Is.EqualTo(0));
-                ExecuteNonQuery("INSERT INTO data (name) VALUES ('savepointtest')", tx: tx);
-                tx.Release(name);
-                Assert.That(ExecuteScalar("SELECT COUNT(*) FROM data", tx: tx), Is.EqualTo(1));
-=======
                 conn.ExecuteNonQuery("CREATE TEMP TABLE data (name TEXT)");
                 const string name = "theSavePoint";
 
@@ -381,7 +342,6 @@
                     conn.ExecuteNonQuery("INSERT INTO data (name) VALUES ('savepointtest')", tx: tx);
                     tx.Release(name);
                     Assert.That(conn.ExecuteScalar("SELECT COUNT(*) FROM data", tx: tx), Is.EqualTo(1));
->>>>>>> 9e75d8d9
 
                     tx.Commit();
                 }
@@ -392,21 +352,12 @@
         [Test]
         public void SavepointWithSemicolon()
         {
-<<<<<<< HEAD
-            using (var tx = Conn.BeginTransaction())
-                Assert.That(() => tx.Save("a;b"), Throws.Exception.TypeOf<ArgumentException>());
-        }
-
-        [Test]
-        [IssueLink("https://github.com/npgsql/npgsql/issues/765")]
-=======
             using (var conn = OpenConnection())
             using (var tx = conn.BeginTransaction())
                 Assert.That(() => tx.Save("a;b"), Throws.Exception.TypeOf<ArgumentException>());
         }
 
         [Test, IssueLink("https://github.com/npgsql/npgsql/issues/765")]
->>>>>>> 9e75d8d9
         public void PrependedRollbackWhileStartingNewTransaction()
         {
             var connString = new NpgsqlConnectionStringBuilder(ConnectionString) {
@@ -420,11 +371,7 @@
                 conn.Open();
                 backendId = conn.Connector.BackendProcessId;
                 conn.BeginTransaction();
-<<<<<<< HEAD
-                ExecuteNonQuery("SELECT 1", conn);
-=======
                 conn.ExecuteNonQuery("SELECT 1");
->>>>>>> 9e75d8d9
             }
             // Connector is back in the pool with a queued ROLLBACK
             using (var conn = new NpgsqlConnection(connString))
@@ -433,11 +380,7 @@
                 Assert.That(conn.Connector.BackendProcessId, Is.EqualTo(backendId));
                 var tx = conn.BeginTransaction();
                 // We've captured the transaction instance, a new begin transaction is now enqueued after the rollback
-<<<<<<< HEAD
-                ExecuteNonQuery("SELECT 1", conn);
-=======
                 conn.ExecuteNonQuery("SELECT 1");
->>>>>>> 9e75d8d9
                 Assert.That(tx.Connection, Is.SameAs(conn));
                 Assert.That(conn.Connector.Transaction, Is.SameAs(tx));
             }
@@ -447,15 +390,6 @@
         [IssueLink("https://github.com/npgsql/npgsql/issues/985")]
         public void IsCompletedCommit()
         {
-<<<<<<< HEAD
-            ExecuteNonQuery("CREATE TEMP TABLE data (name TEXT)");
-            var tx = Conn.BeginTransaction();
-            Assert.That(!tx.IsCompleted);
-            ExecuteNonQuery("INSERT INTO data (name) VALUES ('X')", tx: tx);
-            Assert.That(!tx.IsCompleted);
-            tx.Commit();
-            Assert.That(tx.IsCompleted);
-=======
             using (var conn = OpenConnection())
             {
                 conn.ExecuteNonQuery("CREATE TEMP TABLE data (name TEXT)");
@@ -466,22 +400,12 @@
                 tx.Commit();
                 Assert.That(tx.IsCompleted);
             }
->>>>>>> 9e75d8d9
         }
 
         [Test, Description("Check IsCompleted before, during, and after a successful but rolled back transaction")]
         [IssueLink("https://github.com/npgsql/npgsql/issues/985")]
         public void IsCompletedRollback()
         {
-<<<<<<< HEAD
-            ExecuteNonQuery("CREATE TEMP TABLE data (name TEXT)");
-            var tx = Conn.BeginTransaction();
-            Assert.That(!tx.IsCompleted);
-            ExecuteNonQuery("INSERT INTO data (name) VALUES ('X')", tx: tx);
-            Assert.That(!tx.IsCompleted);
-            tx.Rollback();
-            Assert.That(tx.IsCompleted);
-=======
             using (var conn = OpenConnection())
             {
                 conn.ExecuteNonQuery("CREATE TEMP TABLE data (name TEXT)");
@@ -492,7 +416,6 @@
                 tx.Rollback();
                 Assert.That(tx.IsCompleted);
             }
->>>>>>> 9e75d8d9
         }
 
 
@@ -500,18 +423,6 @@
         [IssueLink("https://github.com/npgsql/npgsql/issues/985")]
         public void IsCompletedRollbackFailed()
         {
-<<<<<<< HEAD
-            ExecuteNonQuery("CREATE TEMP TABLE data (name TEXT)");
-            var tx = Conn.BeginTransaction();
-            Assert.That(!tx.IsCompleted);
-            ExecuteNonQuery("INSERT INTO data (name) VALUES ('X')", tx: tx);
-            Assert.That(!tx.IsCompleted);
-            Assert.That(() => ExecuteNonQuery("BAD QUERY"), Throws.Exception);
-            Assert.That(!tx.IsCompleted);
-            tx.Rollback();
-            Assert.That(tx.IsCompleted);
-            Assert.That(ExecuteScalar("SELECT COUNT(*) FROM data"), Is.EqualTo(0));
-=======
             using (var conn = OpenConnection())
             {
                 conn.ExecuteNonQuery("CREATE TEMP TABLE data (name TEXT)");
@@ -525,7 +436,6 @@
                 Assert.That(tx.IsCompleted);
                 Assert.That(conn.ExecuteScalar("SELECT COUNT(*) FROM data"), Is.EqualTo(0));
             }
->>>>>>> 9e75d8d9
         }
 
         // Older tests
